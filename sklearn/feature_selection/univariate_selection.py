"""Univariate features selection."""

# Authors: V. Michel, B. Thirion, G. Varoquaux, A. Gramfort, E. Duchesnay.
#          L. Buitinck, A. Joly
# License: BSD 3 clause


import numpy as np
import warnings

from scipy import special, stats
from scipy.sparse import issparse

from ..base import BaseEstimator
from ..preprocessing import LabelBinarizer
from ..utils import (as_float_array, check_array, check_X_y, safe_sqr,
                     safe_mask)
from ..utils.extmath import norm, safe_sparse_dot
from ..utils.validation import check_is_fitted
from .base import SelectorMixin


def _clean_nans(scores):
    """
    Fixes Issue #1240: NaNs can't be properly compared, so change them to the
    smallest value of scores's dtype. -inf seems to be unreliable.
    """
    # XXX where should this function be called? fit? scoring functions
    # themselves?
    scores = as_float_array(scores, copy=True)
    scores[np.isnan(scores)] = np.finfo(scores.dtype).min
    return scores


######################################################################
# Scoring functions


# The following function is a rewriting of scipy.stats.f_oneway
# Contrary to the scipy.stats.f_oneway implementation it does not
# copy the data while keeping the inputs unchanged.
def f_oneway(*args):
    """Performs a 1-way ANOVA.

    The one-way ANOVA tests the null hypothesis that 2 or more groups have
    the same population mean. The test is applied to samples from two or
    more groups, possibly with differing sizes.

    Read more in the :ref:`User Guide <univariate_feature_selection>`.

    Parameters
    ----------
    sample1, sample2, ... : array_like, sparse matrices
        The sample measurements should be given as arguments.

    Returns
    -------
    F-value : float
        The computed F-value of the test.
    p-value : float
        The associated p-value from the F-distribution.

    Notes
    -----
    The ANOVA test has important assumptions that must be satisfied in order
    for the associated p-value to be valid.

    1. The samples are independent
    2. Each sample is from a normally distributed population
    3. The population standard deviations of the groups are all equal. This
       property is known as homoscedasticity.

    If these assumptions are not true for a given set of data, it may still be
    possible to use the Kruskal-Wallis H-test (`scipy.stats.kruskal`_) although
    with some loss of power.

    The algorithm is from Heiman[2], pp.394-7.

    See ``scipy.stats.f_oneway`` that should give the same results while
    being less efficient.

    References
    ----------

    .. [1] Lowry, Richard.  "Concepts and Applications of Inferential
           Statistics". Chapter 14.
           http://faculty.vassar.edu/lowry/ch14pt1.html

    .. [2] Heiman, G.W.  Research Methods in Statistics. 2002.

    """
    n_classes = len(args)
    args = [as_float_array(a) for a in args]
    n_samples_per_class = np.array([a.shape[0] for a in args])
    n_samples = np.sum(n_samples_per_class)
    ss_alldata = sum(safe_sqr(a).sum(axis=0) for a in args)
    sums_args = [np.asarray(a.sum(axis=0)) for a in args]
    square_of_sums_alldata = sum(sums_args) ** 2
    square_of_sums_args = [s ** 2 for s in sums_args]
    sstot = ss_alldata - square_of_sums_alldata / float(n_samples)
    ssbn = 0.
    for k, _ in enumerate(args):
        ssbn += square_of_sums_args[k] / n_samples_per_class[k]
    ssbn -= square_of_sums_alldata / float(n_samples)
    sswn = sstot - ssbn
    dfbn = n_classes - 1
    dfwn = n_samples - n_classes
    msb = ssbn / float(dfbn)
    msw = sswn / float(dfwn)
    constant_features_idx = np.where(msw == 0.)[0]
    if (np.nonzero(msb)[0].size != msb.size and constant_features_idx.size):
        warnings.warn("Features %s are constant." % constant_features_idx,
                      UserWarning)
    f = msb / msw
    # flatten matrix to vector in sparse case
    f = np.asarray(f).ravel()
    prob = special.fdtrc(dfbn, dfwn, f)
    return f, prob


def f_classif(X, y):
    """Compute the ANOVA F-value for the provided sample.
<<<<<<< HEAD
=======

    Read more in the :ref:`User Guide <univariate_feature_selection>`.
>>>>>>> cd12906c

    Parameters
    ----------
    X : {array-like, sparse matrix} shape = [n_samples, n_features]
        The set of regressors that will tested sequentially.

    y : array of shape(n_samples)
        The data matrix.

    Returns
    -------
    F : array, shape = [n_features,]
        The set of F values.

    pval : array, shape = [n_features,]
        The set of p-values.

    See also
    --------
    chi2: Chi-squared stats of non-negative features for classification tasks.
    f_regression: F-value between label/feature for regression tasks.
    """
    X, y = check_X_y(X, y, ['csr', 'csc', 'coo'])
    args = [X[safe_mask(X, y == k)] for k in np.unique(y)]
    return f_oneway(*args)


def _chisquare(f_obs, f_exp):
    """Fast replacement for scipy.stats.chisquare.

    Version from https://github.com/scipy/scipy/pull/2525 with additional
    optimizations.
    """
    f_obs = np.asarray(f_obs, dtype=np.float64)

    k = len(f_obs)
    # Reuse f_obs for chi-squared statistics
    chisq = f_obs
    chisq -= f_exp
    chisq **= 2
    chisq /= f_exp
    chisq = chisq.sum(axis=0)
    return chisq, special.chdtrc(k - 1, chisq)


def chi2(X, y):
    """Compute chi-squared stats between each non-negative feature and class.

    This score can be used to select the n_features features with the
    highest values for the test chi-squared statistic from X, which must
    contain only non-negative features such as booleans or frequencies
    (e.g., term counts in document classification), relative to the classes.

    Recall that the chi-square test measures dependence between stochastic
    variables, so using this function "weeds out" the features that are the
    most likely to be independent of class and therefore irrelevant for
    classification.

    Read more in the :ref:`User Guide <univariate_feature_selection>`.

    Parameters
    ----------
    X : {array-like, sparse matrix}, shape = (n_samples, n_features_in)
        Sample vectors.

    y : array-like, shape = (n_samples,)
        Target vector (class labels).

    Returns
    -------
    chi2 : array, shape = (n_features,)
        chi2 statistics of each feature.
    pval : array, shape = (n_features,)
        p-values of each feature.

    Notes
    -----
    Complexity of this algorithm is O(n_classes * n_features).

    See also
    --------
    f_classif: ANOVA F-value between labe/feature for classification tasks.
    f_regression: F-value between label/feature for regression tasks.
    """

    # XXX: we might want to do some of the following in logspace instead for
    # numerical stability.
    X = check_array(X, accept_sparse='csr')
    if np.any((X.data if issparse(X) else X) < 0):
        raise ValueError("Input X must be non-negative.")

    Y = LabelBinarizer().fit_transform(y)
    if Y.shape[1] == 1:
        Y = np.append(1 - Y, Y, axis=1)

    observed = safe_sparse_dot(Y.T, X)          # n_classes * n_features

    feature_count = X.sum(axis=0).reshape(1, -1)
    class_prob = Y.mean(axis=0).reshape(1, -1)
    expected = np.dot(class_prob.T, feature_count)

    return _chisquare(observed, expected)


def f_regression(X, y, center=True):
    """Univariate linear regression tests.

    Quick linear model for testing the effect of a single regressor,
    sequentially for many regressors.

    This is done in 3 steps:

    1. The regressor of interest and the data are orthogonalized
       wrt constant regressors.
    2. The cross correlation between data and regressors is computed.
    3. It is converted to an F score then to a p-value.
<<<<<<< HEAD
=======

    Read more in the :ref:`User Guide <univariate_feature_selection>`.
>>>>>>> cd12906c

    Parameters
    ----------
    X : {array-like, sparse matrix}  shape = (n_samples, n_features)
        The set of regressors that will tested sequentially.

    y : array of shape(n_samples).
        The data matrix

    center : True, bool,
        If true, X and y will be centered.

    Returns
    -------
    F : array, shape=(n_features,)
        F values of features.

    pval : array, shape=(n_features,)
        p-values of F-scores.

    See also
    --------
    f_classif: ANOVA F-value between labe/feature for classification tasks.
    chi2: Chi-squared stats of non-negative features for classification tasks.
    """
    if issparse(X) and center:
        raise ValueError("center=True only allowed for dense data")
    X, y = check_X_y(X, y, ['csr', 'csc', 'coo'], dtype=np.float)
    if center:
        y = y - np.mean(y)
        X = X.copy('F')  # faster in fortran
        X -= X.mean(axis=0)

    # compute the correlation
    corr = safe_sparse_dot(y, X)
    # XXX could use corr /= row_norms(X.T) here, but the test doesn't pass
    corr /= np.asarray(np.sqrt(safe_sqr(X).sum(axis=0))).ravel()
    corr /= norm(y)

    # convert to p-value
    degrees_of_freedom = y.size - (2 if center else 1)
    F = corr ** 2 / (1 - corr ** 2) * degrees_of_freedom
    pv = stats.f.sf(F, 1, degrees_of_freedom)
    return F, pv


######################################################################
# Base classes

class _BaseFilter(BaseEstimator, SelectorMixin):
    """Initialize the univariate feature selection.

    Parameters
    ----------
    score_func : callable
        Function taking two arrays X and y, and returning a pair of arrays
        (scores, pvalues).
    """

    def __init__(self, score_func):
        self.score_func = score_func

    def fit(self, X, y):
        """Run score function on (X, y) and get the appropriate features.

        Parameters
        ----------
        X : array-like, shape = [n_samples, n_features]
            The training input samples.

        y : array-like, shape = [n_samples]
            The target values (class labels in classification, real numbers in
            regression).

        Returns
        -------
        self : object
            Returns self.
        """
        X, y = check_X_y(X, y, ['csr', 'csc'])

        if not callable(self.score_func):
            raise TypeError("The score function should be a callable, %s (%s) "
                            "was passed."
                            % (self.score_func, type(self.score_func)))

        self._check_params(X, y)

        self.scores_, self.pvalues_ = self.score_func(X, y)
        self.scores_ = np.asarray(self.scores_)
        self.pvalues_ = np.asarray(self.pvalues_)
        return self

    def _check_params(self, X, y):
        pass


######################################################################
# Specific filters
######################################################################
class SelectPercentile(_BaseFilter):
    """Select features according to a percentile of the highest scores.

    Read more in the :ref:`User Guide <univariate_feature_selection>`.

    Parameters
    ----------
    score_func : callable
        Function taking two arrays X and y, and returning a pair of arrays
        (scores, pvalues).

    percentile : int, optional, default=10
        Percent of features to keep.

    Attributes
    ----------
    scores_ : array-like, shape=(n_features,)
        Scores of features.

    pvalues_ : array-like, shape=(n_features,)
        p-values of feature scores.

    Notes
    -----
    Ties between features with equal scores will be broken in an unspecified
    way.

    See also
    --------
    f_classif: ANOVA F-value between labe/feature for classification tasks.
    chi2: Chi-squared stats of non-negative features for classification tasks.
    f_regression: F-value between label/feature for regression tasks.
    SelectKBest: Select features based on the k highest scores.
    SelectFpr: Select features based on a false positive rate test.
    SelectFdr: Select features based on an estimated false discovery rate.
    SelectFwe: Select features based on family-wise error rate.
    GenericUnivariateSelect: Univariate feature selector with configurable mode.
    """

    def __init__(self, score_func=f_classif, percentile=10):
        super(SelectPercentile, self).__init__(score_func)
        self.percentile = percentile

    def _check_params(self, X, y):
        if not 0 <= self.percentile <= 100:
            raise ValueError("percentile should be >=0, <=100; got %r"
                             % self.percentile)

    def _get_support_mask(self):
        check_is_fitted(self, 'scores_')

        # Cater for NaNs
        if self.percentile == 100:
            return np.ones(len(self.scores_), dtype=np.bool)
        elif self.percentile == 0:
            return np.zeros(len(self.scores_), dtype=np.bool)

        scores = _clean_nans(self.scores_)
        treshold = stats.scoreatpercentile(scores,
                                           100 - self.percentile)
        mask = scores > treshold
        ties = np.where(scores == treshold)[0]
        if len(ties):
            max_feats = len(scores) * self.percentile // 100
            kept_ties = ties[:max_feats - mask.sum()]
            mask[kept_ties] = True
        return mask


class SelectKBest(_BaseFilter):
    """Select features according to the k highest scores.

    Read more in the :ref:`User Guide <univariate_feature_selection>`.

    Parameters
    ----------
    score_func : callable
        Function taking two arrays X and y, and returning a pair of arrays
        (scores, pvalues).

    k : int or "all", optional, default=10
        Number of top features to select.
        The "all" option bypasses selection, for use in a parameter search.

    Attributes
    ----------
    scores_ : array-like, shape=(n_features,)
        Scores of features.

    pvalues_ : array-like, shape=(n_features,)
        p-values of feature scores.

    Notes
    -----
    Ties between features with equal scores will be broken in an unspecified
    way.

    See also
    --------
    f_classif: ANOVA F-value between labe/feature for classification tasks.
    chi2: Chi-squared stats of non-negative features for classification tasks.
    f_regression: F-value between label/feature for regression tasks.
    SelectPercentile: Select features based on percentile of the highest scores.
    SelectFpr: Select features based on a false positive rate test.
    SelectFdr: Select features based on an estimated false discovery rate.
    SelectFwe: Select features based on family-wise error rate.
    GenericUnivariateSelect: Univariate feature selector with configurable mode.
    """

    def __init__(self, score_func=f_classif, k=10):
        super(SelectKBest, self).__init__(score_func)
        self.k = k

    def _check_params(self, X, y):
        if not (self.k == "all" or 0 <= self.k <= X.shape[1]):
            raise ValueError("k should be >=0, <= n_features; got %r."
                             "Use k='all' to return all features."
                             % self.k)

    def _get_support_mask(self):
        check_is_fitted(self, 'scores_')

        if self.k == 'all':
            return np.ones(self.scores_.shape, dtype=bool)
        elif self.k == 0:
            return np.zeros(self.scores_.shape, dtype=bool)
        else:
            scores = _clean_nans(self.scores_)
            mask = np.zeros(scores.shape, dtype=bool)

            # Request a stable sort. Mergesort takes more memory (~40MB per
            # megafeature on x86-64).
            mask[np.argsort(scores, kind="mergesort")[-self.k:]] = 1
            return mask


class SelectFpr(_BaseFilter):
    """Filter: Select the pvalues below alpha based on a FPR test.

    FPR test stands for False Positive Rate test. It controls the total
    amount of false detections.

    Read more in the :ref:`User Guide <univariate_feature_selection>`.

    Parameters
    ----------
    score_func : callable
        Function taking two arrays X and y, and returning a pair of arrays
        (scores, pvalues).

    alpha : float, optional
        The highest p-value for features to be kept.

    Attributes
    ----------
    scores_ : array-like, shape=(n_features,)
        Scores of features.

    pvalues_ : array-like, shape=(n_features,)
        p-values of feature scores.

    See also
    --------
    f_classif: ANOVA F-value between labe/feature for classification tasks.
    chi2: Chi-squared stats of non-negative features for classification tasks.
    f_regression: F-value between label/feature for regression tasks.
    SelectPercentile: Select features based on percentile of the highest scores.
    SelectKBest: Select features based on the k highest scores.
    SelectFdr: Select features based on an estimated false discovery rate.
    SelectFwe: Select features based on family-wise error rate.
    GenericUnivariateSelect: Univariate feature selector with configurable mode.
    """

    def __init__(self, score_func=f_classif, alpha=5e-2):
        super(SelectFpr, self).__init__(score_func)
        self.alpha = alpha

    def _get_support_mask(self):
        check_is_fitted(self, 'scores_')

        return self.pvalues_ < self.alpha


class SelectFdr(_BaseFilter):
    """Filter: Select the p-values for an estimated false discovery rate

    This uses the Benjamini-Hochberg procedure. ``alpha`` is an upper bound
    on the expected false discovery rate.

    Read more in the :ref:`User Guide <univariate_feature_selection>`.

    Parameters
    ----------
    score_func : callable
        Function taking two arrays X and y, and returning a pair of arrays
        (scores, pvalues).

    alpha : float, optional
        The highest uncorrected p-value for features to keep.


    Attributes
    ----------
    scores_ : array-like, shape=(n_features,)
        Scores of features.

    pvalues_ : array-like, shape=(n_features,)
        p-values of feature scores.

    References
    ----------
    http://en.wikipedia.org/wiki/False_discovery_rate

    See also
    --------
    f_classif: ANOVA F-value between labe/feature for classification tasks.
    chi2: Chi-squared stats of non-negative features for classification tasks.
    f_regression: F-value between label/feature for regression tasks.
    SelectPercentile: Select features based on percentile of the highest scores.
    SelectKBest: Select features based on the k highest scores.
    SelectFpr: Select features based on a false positive rate test.
    SelectFwe: Select features based on family-wise error rate.
    GenericUnivariateSelect: Univariate feature selector with configurable mode.
    """

    def __init__(self, score_func=f_classif, alpha=5e-2):
        super(SelectFdr, self).__init__(score_func)
        self.alpha = alpha

    def _get_support_mask(self):
        check_is_fitted(self, 'scores_')

        n_features = len(self.pvalues_)
        sv = np.sort(self.pvalues_)
        selected = sv[sv <= float(self.alpha) / n_features
                      * np.arange(n_features)]
        if selected.size == 0:
            return np.zeros_like(self.pvalues_, dtype=bool)
        return self.pvalues_ <= selected.max()


class SelectFwe(_BaseFilter):
    """Filter: Select the p-values corresponding to Family-wise error rate

    Read more in the :ref:`User Guide <univariate_feature_selection>`.

    Parameters
    ----------
    score_func : callable
        Function taking two arrays X and y, and returning a pair of arrays
        (scores, pvalues).

    alpha : float, optional
        The highest uncorrected p-value for features to keep.

    Attributes
    ----------
    scores_ : array-like, shape=(n_features,)
        Scores of features.

    pvalues_ : array-like, shape=(n_features,)
        p-values of feature scores.

    See also
    --------
    f_classif: ANOVA F-value between labe/feature for classification tasks.
    chi2: Chi-squared stats of non-negative features for classification tasks.
    f_regression: F-value between label/feature for regression tasks.
    SelectPercentile: Select features based on percentile of the highest scores.
    SelectKBest: Select features based on the k highest scores.
    SelectFpr: Select features based on a false positive rate test.
    SelectFdr: Select features based on an estimated false discovery rate.
    GenericUnivariateSelect: Univariate feature selector with configurable mode.
    """

    def __init__(self, score_func=f_classif, alpha=5e-2):
        super(SelectFwe, self).__init__(score_func)
        self.alpha = alpha

    def _get_support_mask(self):
        check_is_fitted(self, 'scores_')

        return (self.pvalues_ < self.alpha / len(self.pvalues_))


######################################################################
# Generic filter
######################################################################

# TODO this class should fit on either p-values or scores,
# depending on the mode.
class GenericUnivariateSelect(_BaseFilter):
    """Univariate feature selector with configurable strategy.

    Read more in the :ref:`User Guide <univariate_feature_selection>`.

    Parameters
    ----------
    score_func : callable
        Function taking two arrays X and y, and returning a pair of arrays
        (scores, pvalues).

    mode : {'percentile', 'k_best', 'fpr', 'fdr', 'fwe'}
        Feature selection mode.

    param : float or int depending on the feature selection mode
        Parameter of the corresponding mode.

    Attributes
    ----------
    scores_ : array-like, shape=(n_features,)
        Scores of features.

    pvalues_ : array-like, shape=(n_features,)
        p-values of feature scores.

    See also
    --------
    f_classif: ANOVA F-value between labe/feature for classification tasks.
    chi2: Chi-squared stats of non-negative features for classification tasks.
    f_regression: F-value between label/feature for regression tasks.
    SelectPercentile: Select features based on percentile of the highest scores.
    SelectKBest: Select features based on the k highest scores.
    SelectFpr: Select features based on a false positive rate test.
    SelectFdr: Select features based on an estimated false discovery rate.
    SelectFwe: Select features based on family-wise error rate.
    """

    _selection_modes = {'percentile': SelectPercentile,
                        'k_best': SelectKBest,
                        'fpr': SelectFpr,
                        'fdr': SelectFdr,
                        'fwe': SelectFwe}

    def __init__(self, score_func=f_classif, mode='percentile', param=1e-5):
        super(GenericUnivariateSelect, self).__init__(score_func)
        self.mode = mode
        self.param = param

    def _make_selector(self):
        selector = self._selection_modes[self.mode](score_func=self.score_func)

        # Now perform some acrobatics to set the right named parameter in
        # the selector
        possible_params = selector._get_param_names()
        possible_params.remove('score_func')
        selector.set_params(**{possible_params[0]: self.param})

        return selector

    def _check_params(self, X, y):
        if self.mode not in self._selection_modes:
            raise ValueError("The mode passed should be one of %s, %r,"
                             " (type %s) was passed."
                             % (self._selection_modes.keys(), self.mode,
                                type(self.mode)))

        self._make_selector()._check_params(X, y)

    def _get_support_mask(self):
        check_is_fitted(self, 'scores_')

        selector = self._make_selector()
        selector.pvalues_ = self.pvalues_
        selector.scores_ = self.scores_
        return selector._get_support_mask()<|MERGE_RESOLUTION|>--- conflicted
+++ resolved
@@ -120,11 +120,8 @@
 
 def f_classif(X, y):
     """Compute the ANOVA F-value for the provided sample.
-<<<<<<< HEAD
-=======
-
-    Read more in the :ref:`User Guide <univariate_feature_selection>`.
->>>>>>> cd12906c
+
+    Read more in the :ref:`User Guide <univariate_feature_selection>`.
 
     Parameters
     ----------
@@ -241,11 +238,8 @@
        wrt constant regressors.
     2. The cross correlation between data and regressors is computed.
     3. It is converted to an F score then to a p-value.
-<<<<<<< HEAD
-=======
-
-    Read more in the :ref:`User Guide <univariate_feature_selection>`.
->>>>>>> cd12906c
+
+    Read more in the :ref:`User Guide <univariate_feature_selection>`.
 
     Parameters
     ----------
