from abc import abstractmethod

import numpy as np

from typing import List

from scipy.sparse import isspmatrix_csr

from .._dist_metrics import BOOL_METRICS, METRIC_MAPPING

from ._base import (
    _sqeuclidean_row_norms64,
    _sqeuclidean_row_norms32,
)
from ._argkmin import (
    ArgKmin64,
    ArgKmin32,
)
from ._argkminlabels import (
    PairwiseDistancesArgKminLabels64,
    PairwiseDistancesArgKminLabels32,
)
from ._radius_neighborhood import (
    RadiusNeighbors64,
    RadiusNeighbors32,
)

from ... import get_config


def sqeuclidean_row_norms(X, num_threads):
    """Compute the squared euclidean norm of the rows of X in parallel.

    Parameters
    ----------
    X : ndarray of shape (n_samples, n_features)
        Input data. Must be c-contiguous.

    num_threads : int
        The number of OpenMP threads to use.

    Returns
    -------
    sqeuclidean_row_norms : ndarray of shape (n_samples,)
        Arrays containing the squared euclidean norm of each row of X.
    """
    if X.dtype == np.float64:
        return _sqeuclidean_row_norms64(X, num_threads)
    if X.dtype == np.float32:
        return _sqeuclidean_row_norms32(X, num_threads)

    raise ValueError(
        "Only float64 or float32 datasets are supported at this time, "
        f"got: X.dtype={X.dtype}."
    )


class BaseDistanceReductionDispatcher:
    """Abstract base dispatcher for pairwise distance computation & reduction.

    Each dispatcher extending the base :class:`BaseDistanceReductionDispatcher`
    dispatcher must implement the :meth:`compute` classmethod.
    """

    @classmethod
    def valid_metrics(cls) -> List[str]:
        excluded = {
            "pyfunc",  # is relatively slow because we need to coerce data as np arrays
            "mahalanobis",  # is numerically unstable
            # TODO: In order to support discrete distance metrics, we need to have a
            # stable simultaneous sort which preserves the order of the input.
            # The best might be using std::stable_sort and a Comparator taking an
            # Arrays of Structures instead of Structure of Arrays (currently used).
            "hamming",
            *BOOL_METRICS,
        }
        return sorted(set(METRIC_MAPPING.keys()) - excluded)

    @classmethod
<<<<<<< HEAD
    def is_usable_for(cls, X, Y, metric, validation_params=None) -> bool:
        """Return True if the PairwiseDistancesReduction can be used for the
=======
    def is_usable_for(cls, X, Y, metric) -> bool:
        """Return True if the dispatcher can be used for the
>>>>>>> 0c22fa1d
        given parameters.

        Parameters
        ----------
        X : {ndarray, sparse matrix} of shape (n_samples_X, n_features)
            Input data.

        Y : {ndarray, sparse matrix} of shape (n_samples_Y, n_features)
            Input data.

        metric : str, default='euclidean'
            The distance metric to use.
            For a list of available metrics, see the documentation of
            :class:`~sklearn.metrics.DistanceMetric`.

        validation_params : dict, default=None
            A dictionary containing any additional parameters. This exists for
            use in subclasses that may require additional information.

        Returns
        -------
        True if the dispatcher can be used, else False.
        """

        def is_numpy_c_ordered(X):
            return hasattr(X, "flags") and X.flags.c_contiguous

        def is_valid_sparse_matrix(X):
            return (
                isspmatrix_csr(X)
                and
                # TODO: support CSR matrices without non-zeros elements
                X.nnz > 0
                and
                # TODO: support CSR matrices with int64 indices and indptr
                # See: https://github.com/scikit-learn/scikit-learn/issues/23653
                X.indices.dtype == X.indptr.dtype == np.int32
            )

        is_usable = (
            get_config().get("enable_cython_pairwise_dist", True)
            and (is_numpy_c_ordered(X) or is_valid_sparse_matrix(X))
            and (is_numpy_c_ordered(Y) or is_valid_sparse_matrix(Y))
            and X.dtype == Y.dtype
            and X.dtype in (np.float32, np.float64)
            and metric in cls.valid_metrics()
        )

        # The other joblib-based back-end might be more efficient on fused sparse-dense
        # datasets' pairs on metric="(sq)euclidean" for some configurations because it
        # uses the Squared Euclidean matrix decomposition, i.e.:
        #
        #       ||X_c_i - Y_c_j||² = ||X_c_i||² - 2 X_c_i.Y_c_j^T + ||Y_c_j||²
        #
        # calling efficient sparse-dense routines for matrix and vectors multiplication
        # implemented in SciPy we do not use yet here.
        # See: https://github.com/scikit-learn/scikit-learn/pull/23585#issuecomment-1247996669  # noqa
        # TODO: implement specialisation for (sq)euclidean on fused sparse-dense
        # using sparse-dense routines for matrix-vector multiplications.
        fused_sparse_dense_euclidean_case_guard = not (
            (is_valid_sparse_matrix(X) or is_valid_sparse_matrix(Y))
            and isinstance(metric, str)
            and "euclidean" in metric
        )

        return is_usable and fused_sparse_dense_euclidean_case_guard

    @classmethod
    @abstractmethod
    def compute(
        cls,
        X,
        Y,
        **kwargs,
    ):
        """Compute the reduction.

        Parameters
        ----------
        X : ndarray or CSR matrix of shape (n_samples_X, n_features)
            Input data.

        Y : ndarray or CSR matrix of shape (n_samples_Y, n_features)
            Input data.

        **kwargs : additional parameters for the reduction

        Notes
        -----
        This method is an abstract class method: it has to be implemented
        for all subclasses.
        """


class ArgKmin(BaseDistanceReductionDispatcher):
    """Compute the argkmin of row vectors of X on the ones of Y.

    For each row vector of X, computes the indices of k first the rows
    vectors of Y with the smallest distances.

    ArgKmin is typically used to perform
    bruteforce k-nearest neighbors queries.

    This class is not meant to be instanciated, one should only use
    its :meth:`compute` classmethod which handles allocation and
    deallocation consistently.
    """

    @classmethod
    def compute(
        cls,
        X,
        Y,
        k,
        metric="euclidean",
        chunk_size=None,
        metric_kwargs=None,
        strategy=None,
        return_distance=False,
    ):
        """Compute the argkmin reduction.

        Parameters
        ----------
        X : ndarray or CSR matrix of shape (n_samples_X, n_features)
            Input data.

        Y : ndarray or CSR matrix of shape (n_samples_Y, n_features)
            Input data.

        k : int
            The k for the argkmin reduction.

        metric : str, default='euclidean'
            The distance metric to use for argkmin.
            For a list of available metrics, see the documentation of
            :class:`~sklearn.metrics.DistanceMetric`.

        chunk_size : int, default=None,
            The number of vectors per chunk. If None (default) looks-up in
            scikit-learn configuration for `pairwise_dist_chunk_size`,
            and use 256 if it is not set.

        metric_kwargs : dict, default=None
            Keyword arguments to pass to specified metric function.

        strategy : str, {'auto', 'parallel_on_X', 'parallel_on_Y'}, default=None
            The chunking strategy defining which dataset parallelization are made on.

            For both strategies the computations happens with two nested loops,
            respectively on chunks of X and chunks of Y.
            Strategies differs on which loop (outer or inner) is made to run
            in parallel with the Cython `prange` construct:

              - 'parallel_on_X' dispatches chunks of X uniformly on threads.
                Each thread then iterates on all the chunks of Y. This strategy is
                embarrassingly parallel and comes with no datastructures
                synchronisation.

              - 'parallel_on_Y' dispatches chunks of Y uniformly on threads.
                Each thread processes all the chunks of X in turn. This strategy is
                a sequence of embarrassingly parallel subtasks (the inner loop on Y
                chunks) with intermediate datastructures synchronisation at each
                iteration of the sequential outer loop on X chunks.

              - 'auto' relies on a simple heuristic to choose between
                'parallel_on_X' and 'parallel_on_Y': when `X.shape[0]` is large enough,
                'parallel_on_X' is usually the most efficient strategy.
                When `X.shape[0]` is small but `Y.shape[0]` is large, 'parallel_on_Y'
                brings more opportunity for parallelism and is therefore more efficient
                despite the synchronization step at each iteration of the outer loop
                on chunks of `X`.

              - None (default) looks-up in scikit-learn configuration for
                `pairwise_dist_parallel_strategy`, and use 'auto' if it is not set.

        return_distance : boolean, default=False
            Return distances between each X vector and its
            argkmin if set to True.

        Returns
        -------
        If return_distance=False:
          - argkmin_indices : ndarray of shape (n_samples_X, k)
            Indices of the argkmin for each vector in X.

        If return_distance=True:
          - argkmin_distances : ndarray of shape (n_samples_X, k)
            Distances to the argkmin for each vector in X.
          - argkmin_indices : ndarray of shape (n_samples_X, k)
            Indices of the argkmin for each vector in X.

        Notes
        -----
        This classmethod is responsible for introspecting the arguments
        values to dispatch to the most appropriate implementation of
        :class:`ArgKmin64`.

        This allows decoupling the API entirely from the implementation details
        whilst maintaining RAII: all temporarily allocated datastructures necessary
        for the concrete implementation are therefore freed when this classmethod
        returns.
        """
        # Note (jjerphan): Some design thoughts for future extensions.
        # This factory comes to handle specialisations for the given arguments.
        # For future work, this might can be an entrypoint to specialise operations
        # for various backend and/or hardware and/or datatypes, and/or fused
        # {sparse, dense}-datasetspair etc.
        if X.dtype == Y.dtype == np.float64:
            return ArgKmin64.compute(
                X=X,
                Y=Y,
                k=k,
                metric=metric,
                chunk_size=chunk_size,
                metric_kwargs=metric_kwargs,
                strategy=strategy,
                return_distance=return_distance,
            )

        if X.dtype == Y.dtype == np.float32:
            return ArgKmin32.compute(
                X=X,
                Y=Y,
                k=k,
                metric=metric,
                chunk_size=chunk_size,
                metric_kwargs=metric_kwargs,
                strategy=strategy,
                return_distance=return_distance,
            )

        raise ValueError(
            "Only float64 or float32 datasets pairs are supported at this time, "
            f"got: X.dtype={X.dtype} and Y.dtype={Y.dtype}."
        )


class RadiusNeighbors(BaseDistanceReductionDispatcher):
    """Compute radius-based neighbors for two sets of vectors.

    For each row-vector X[i] of the queries X, find all the indices j of
    row-vectors in Y such that:

                        dist(X[i], Y[j]) <= radius

    The distance function `dist` depends on the values of the `metric`
    and `metric_kwargs` parameters.

    This class is not meant to be instanciated, one should only use
    its :meth:`compute` classmethod which handles allocation and
    deallocation consistently.
    """

    @classmethod
    def compute(
        cls,
        X,
        Y,
        radius,
        metric="euclidean",
        chunk_size=None,
        metric_kwargs=None,
        strategy=None,
        return_distance=False,
        sort_results=False,
    ):
        """Return the results of the reduction for the given arguments.

        Parameters
        ----------
        X : ndarray or CSR matrix of shape (n_samples_X, n_features)
            Input data.

        Y : ndarray or CSR matrix of shape (n_samples_Y, n_features)
            Input data.

        radius : float
            The radius defining the neighborhood.

        metric : str, default='euclidean'
            The distance metric to use.
            For a list of available metrics, see the documentation of
            :class:`~sklearn.metrics.DistanceMetric`.

        chunk_size : int, default=None,
            The number of vectors per chunk. If None (default) looks-up in
            scikit-learn configuration for `pairwise_dist_chunk_size`,
            and use 256 if it is not set.

        metric_kwargs : dict, default=None
            Keyword arguments to pass to specified metric function.

        strategy : str, {'auto', 'parallel_on_X', 'parallel_on_Y'}, default=None
            The chunking strategy defining which dataset parallelization are made on.

            For both strategies the computations happens with two nested loops,
            respectively on chunks of X and chunks of Y.
            Strategies differs on which loop (outer or inner) is made to run
            in parallel with the Cython `prange` construct:

              - 'parallel_on_X' dispatches chunks of X uniformly on threads.
                Each thread then iterates on all the chunks of Y. This strategy is
                embarrassingly parallel and comes with no datastructures
                synchronisation.

              - 'parallel_on_Y' dispatches chunks of Y uniformly on threads.
                Each thread processes all the chunks of X in turn. This strategy is
                a sequence of embarrassingly parallel subtasks (the inner loop on Y
                chunks) with intermediate datastructures synchronisation at each
                iteration of the sequential outer loop on X chunks.

              - 'auto' relies on a simple heuristic to choose between
                'parallel_on_X' and 'parallel_on_Y': when `X.shape[0]` is large enough,
                'parallel_on_X' is usually the most efficient strategy.
                When `X.shape[0]` is small but `Y.shape[0]` is large, 'parallel_on_Y'
                brings more opportunity for parallelism and is therefore more efficient
                despite the synchronization step at each iteration of the outer loop
                on chunks of `X`.

              - None (default) looks-up in scikit-learn configuration for
                `pairwise_dist_parallel_strategy`, and use 'auto' if it is not set.

        return_distance : boolean, default=False
            Return distances between each X vector and its neighbors if set to True.

        sort_results : boolean, default=False
            Sort results with respect to distances between each X vector and its
            neighbors if set to True.

        Returns
        -------
        If return_distance=False:
          - neighbors_indices : ndarray of n_samples_X ndarray
            Indices of the neighbors for each vector in X.

        If return_distance=True:
          - neighbors_indices : ndarray of n_samples_X ndarray
            Indices of the neighbors for each vector in X.
          - neighbors_distances : ndarray of n_samples_X ndarray
            Distances to the neighbors for each vector in X.

        Notes
        -----
        This public classmethod is responsible for introspecting the arguments
        values to dispatch to the private dtype-specialized implementation of
        :class:`RadiusNeighbors64`.

        All temporarily allocated datastructures necessary for the concrete
        implementation are therefore freed when this classmethod returns.

        This allows entirely decoupling the API entirely from the
        implementation details whilst maintaining RAII.
        """
        # Note (jjerphan): Some design thoughts for future extensions.
        # This factory comes to handle specialisations for the given arguments.
        # For future work, this might can be an entrypoint to specialise operations
        # for various backend and/or hardware and/or datatypes, and/or fused
        # {sparse, dense}-datasetspair etc.
        if X.dtype == Y.dtype == np.float64:
            return RadiusNeighbors64.compute(
                X=X,
                Y=Y,
                radius=radius,
                metric=metric,
                chunk_size=chunk_size,
                metric_kwargs=metric_kwargs,
                strategy=strategy,
                sort_results=sort_results,
                return_distance=return_distance,
            )

        if X.dtype == Y.dtype == np.float32:
            return RadiusNeighbors32.compute(
                X=X,
                Y=Y,
                radius=radius,
                metric=metric,
                chunk_size=chunk_size,
                metric_kwargs=metric_kwargs,
                strategy=strategy,
                sort_results=sort_results,
                return_distance=return_distance,
            )

        raise ValueError(
            "Only float64 or float32 datasets pairs are supported at this time, "
            f"got: X.dtype={X.dtype} and Y.dtype={Y.dtype}."
        )


class PairwiseDistancesArgKminLabels(PairwiseDistancesReduction):
    """Compute the argkmin of row vectors of X on the ones of Y with labels.

    For each row vector of X, computes the indices of k first the rows
    vectors of Y with the smallest distances. Computes weighted mode of labels.

    PairwiseDistancesArgKminLabels is typically used to perform
    bruteforce k-nearest neighbors queries when the weighted mode of the labels
    for the k-nearest neighbors are required, such as in `predict` methods.

    This class is not meant to be instanciated, one should only use
    its :meth:`compute` classmethod which handles allocation and
    deallocation consistently.
    """

    @classmethod
    def is_usable_for(cls, X, Y, metric, validation_params=None) -> bool:
        """Return True if the PairwiseDistancesReduction can be used for the
        given parameters.

        Parameters
        ----------
        X : ndarray of shape (n_samples_X, n_features)
            The input array to be labelled.

        Y : ndarray of shape (n_samples_Y, n_features)
            The input array whose labels are provided through the `labels`
            parameter.

        metric : str, default='euclidean'
            The distance metric to use. For a list of available metrics, see
            the documentation of :class:`~sklearn.metrics.DistanceMetric`.
            Currently does not support `'precomputed'`.

        validation_params : dict, default=None
            A dictionary containing any additional parameters. This exists for
            use in subclasses that may require additional information.

        Returns
        -------
        True if the PairwiseDistancesReduction can be used, else False.
        """
        return (
            PairwiseDistancesArgKmin.is_usable_for(X, Y, metric)
            and not issparse(X)
            and not issparse(Y)
            and metric != "precomputed"  # TODO: support
        )

    @classmethod
    def compute(
        cls,
        X,
        Y,
        k,
        weights,
        labels,
        metric="euclidean",
        chunk_size=None,
        metric_kwargs=None,
        strategy=None,
    ):
        """Compute the argkmin reduction.

        Parameters
        ----------
        X : ndarray of shape (n_samples_X, n_features)
            The input array to be labelled.

        Y : ndarray of shape (n_samples_Y, n_features)
            The input array whose labels are provided through the `labels`
            parameter.

        k : int
            The number of nearest neighbors to consider.

        weights : ndarray
            The weights applied over the `labels` of `Y` when computing the
            weighted mode of the labels.

        labels : ndarray
            The labels of `Y` to be used in labeling `X`.

        metric : str, default='euclidean'
            The distance metric to use. For a list of available metrics, see
            the documentation of :class:`~sklearn.metrics.DistanceMetric`.
            Currently does not support `'precomputed'`.

        chunk_size : int, default=None,
            The number of vectors per chunk. If None (default) looks-up in
            scikit-learn configuration for `pairwise_dist_chunk_size`,
            and use 256 if it is not set.

        metric_kwargs : dict, default=None
            Keyword arguments to pass to specified metric function.

        strategy : str, {'auto', 'parallel_on_X', 'parallel_on_Y'}, default=None
            The chunking strategy defining which dataset parallelization are made on.

            For both strategies the computations happens with two nested loops,
            respectively on chunks of X and chunks of Y.
            Strategies differs on which loop (outer or inner) is made to run
            in parallel with the Cython `prange` construct:

              - 'parallel_on_X' dispatches chunks of X uniformly on threads.
                Each thread then iterates on all the chunks of Y. This strategy is
                embarrassingly parallel and comes with no datastructures
                synchronisation.

              - 'parallel_on_Y' dispatches chunks of Y uniformly on threads.
                Each thread processes all the chunks of X in turn. This strategy is
                a sequence of embarrassingly parallel subtasks (the inner loop on Y
                chunks) with intermediate datastructures synchronisation at each
                iteration of the sequential outer loop on X chunks.

              - 'auto' relies on a simple heuristic to choose between
                'parallel_on_X' and 'parallel_on_Y': when `X.shape[0]` is large enough,
                'parallel_on_X' is usually the most efficient strategy.
                When `X.shape[0]` is small but `Y.shape[0]` is large, 'parallel_on_Y'
                brings more opportunity for parallelism and is therefore more efficient
                despite the synchronization step at each iteration of the outer loop
                on chunks of `X`.

              - None (default) looks-up in scikit-learn configuration for
                `pairwise_dist_parallel_strategy`, and use 'auto' if it is not set.

        Returns
        -------
        probabilities : ndarray of shape (n_samples_X, n_classes)
            An array containing the class probabilities for each sample.

        Notes
        -----
        This classmethod is responsible for introspecting the arguments
        values to dispatch to the most appropriate implementation of
        :class:`PairwiseDistancesArgKmin`.

        This allows decoupling the API entirely from the implementation details
        whilst maintaining RAII: all temporarily allocated datastructures necessary
        for the concrete implementation are therefore freed when this classmethod
        returns.
        """
        # Note (jjerphan): Some design thoughts for future extensions.
        # This factory comes to handle specialisations for the given arguments.
        # For future work, this might can be an entrypoint to specialise operations
        # for various backend and/or hardware and/or datatypes, and/or fused
        # {sparse, dense}-datasetspair etc.
        if weights not in {"uniform", "distance"}:
            raise ValueError(
                "Only the 'uniform' or 'distance' weights options are supported"
                f" at this time. Got: {weights=}."
            )
        if X.dtype == Y.dtype == np.float64:
            return PairwiseDistancesArgKminLabels64.compute(
                X=X,
                Y=Y,
                k=k,
                weights=weights,
                labels=labels,
                metric=metric,
                chunk_size=chunk_size,
                metric_kwargs=metric_kwargs,
                strategy=strategy,
            )

        if X.dtype == Y.dtype == np.float32:
            return PairwiseDistancesArgKminLabels32.compute(
                X=X,
                Y=Y,
                k=k,
                weights=weights,
                labels=labels,
                metric=metric,
                chunk_size=chunk_size,
                metric_kwargs=metric_kwargs,
                strategy=strategy,
            )

        raise ValueError(
            "Only float64 or float32 datasets pairs are supported at this time, "
            f"got: X.dtype={X.dtype} and Y.dtype={Y.dtype}."
        )<|MERGE_RESOLUTION|>--- conflicted
+++ resolved
@@ -16,13 +16,14 @@
     ArgKmin64,
     ArgKmin32,
 )
-from ._argkminlabels import (
-    PairwiseDistancesArgKminLabels64,
-    PairwiseDistancesArgKminLabels32,
-)
 from ._radius_neighborhood import (
     RadiusNeighbors64,
     RadiusNeighbors32,
+)
+
+from ._argkminlabels import (
+    ArgKminLabels64,
+    ArgKminLabels32,
 )
 
 from ... import get_config
@@ -77,13 +78,8 @@
         return sorted(set(METRIC_MAPPING.keys()) - excluded)
 
     @classmethod
-<<<<<<< HEAD
-    def is_usable_for(cls, X, Y, metric, validation_params=None) -> bool:
-        """Return True if the PairwiseDistancesReduction can be used for the
-=======
     def is_usable_for(cls, X, Y, metric) -> bool:
         """Return True if the dispatcher can be used for the
->>>>>>> 0c22fa1d
         given parameters.
 
         Parameters
@@ -475,15 +471,15 @@
         )
 
 
-class PairwiseDistancesArgKminLabels(PairwiseDistancesReduction):
+class ArgKminLabels(BaseDistanceReductionDispatcher):
     """Compute the argkmin of row vectors of X on the ones of Y with labels.
 
     For each row vector of X, computes the indices of k first the rows
     vectors of Y with the smallest distances. Computes weighted mode of labels.
 
-    PairwiseDistancesArgKminLabels is typically used to perform
-    bruteforce k-nearest neighbors queries when the weighted mode of the labels
-    for the k-nearest neighbors are required, such as in `predict` methods.
+    ArgKminLabels is typically used to perform bruteforce k-nearest neighbors
+    queries when the weighted mode of the labels for the k-nearest neighbors
+    are required, such as in `predict` methods.
 
     This class is not meant to be instanciated, one should only use
     its :meth:`compute` classmethod which handles allocation and
@@ -492,8 +488,7 @@
 
     @classmethod
     def is_usable_for(cls, X, Y, metric, validation_params=None) -> bool:
-        """Return True if the PairwiseDistancesReduction can be used for the
-        given parameters.
+        """Return True if the dispatcher can be used for the given parameters.
 
         Parameters
         ----------
@@ -518,9 +513,9 @@
         True if the PairwiseDistancesReduction can be used, else False.
         """
         return (
-            PairwiseDistancesArgKmin.is_usable_for(X, Y, metric)
-            and not issparse(X)
-            and not issparse(Y)
+            ArgKmin.is_usable_for(X, Y, metric)
+            and not isspmatrix_csr(X)
+            and not isspmatrix_csr(Y)
             and metric != "precomputed"  # TODO: support
         )
 
@@ -628,7 +623,7 @@
                 f" at this time. Got: {weights=}."
             )
         if X.dtype == Y.dtype == np.float64:
-            return PairwiseDistancesArgKminLabels64.compute(
+            return ArgKminLabels64.compute(
                 X=X,
                 Y=Y,
                 k=k,
@@ -641,7 +636,7 @@
             )
 
         if X.dtype == Y.dtype == np.float32:
-            return PairwiseDistancesArgKminLabels32.compute(
+            return ArgKminLabels32.compute(
                 X=X,
                 Y=Y,
                 k=k,
