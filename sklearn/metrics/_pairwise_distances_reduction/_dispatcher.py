--- conflicted
+++ resolved
@@ -5,16 +5,12 @@
 from scipy.sparse import issparse
 
 from ... import get_config
-<<<<<<< HEAD
 from ...utils._openmp_helpers import _openmp_effective_n_threads
-from .._dist_metrics import BOOL_METRICS, METRIC_MAPPING64
-=======
 from .._dist_metrics import (
     BOOL_METRICS,
     METRIC_MAPPING64,
     DistanceMetric,
 )
->>>>>>> 43dbec5f
 from ._argkmin import (
     ArgKmin32,
     ArgKmin64,
