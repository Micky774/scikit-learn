"""
Gaussian Mixture Models.

This implementation corresponds to frequentist (non-Bayesian) formulation
of Gaussian Mixture Models.
"""

# Author: Ron Weiss <ronweiss@gmail.com>
#         Fabian Pedregosa <fabian.pedregosa@inria.fr>
#

import numpy as np

from ..base import BaseEstimator
from ..utils import check_random_state
from ..utils.extmath import logsumexp
from .. import cluster

INF_EPS = np.finfo(float).eps


def normalize(A, axis=None):
    """ Normalize the input array so that it sums to 1.

    Parameters
    ----------
    A: array, shape
    axis: int, dimension along which normalization is performed

    Returns
    -------
    normalized_A: A with values normalized along the prescribed axis

    WARNING: Modifies inplace the array
    """
    A += INF_EPS
    Asum = A.sum(axis)
    if axis and A.ndim > 1:
        # Make sure we don't divide by zero.
        Asum[Asum == 0] = 1
        shape = list(A.shape)
        shape[axis] = 1
        Asum.shape = shape
    return A / Asum


def log_multivariate_normal_density(X, means, covars, covariance_type='diag'):
    """Compute the log probability under a multivariate Gaussian distribution.

    Parameters
    ----------
    X : array_like, shape (n_samples, n_features)
        List of n_features-dimensional data points.  Each row corresponds to a
        single data point.
    means : array_like, shape (n_components, n_features)
        List of n_features-dimensional mean vectors for n_components Gaussians.
        Each row corresponds to a single mean vector.
    covars : array_like
        List of C covariance parameters for each Gaussian.  The shape
        depends on `covariance_type`:
            (C,)      if 'spherical',
            (D, D)    if 'tied',
            (C, D)    if 'diag',
            (C, D, D) if 'full'
    covariance_type : string
        Type of the covariance parameters.  Must be one of
        'spherical', 'tied', 'diag', 'full'.  Defaults to 'diag'.

    Returns
    -------
    lpr : array_like, shape (n_samples, n_components)
        Array containing the log probabilities of each data point in
        X under each of the n_components multivariate Gaussian distributions.
    """
    log_multivariate_normal_density_dict = {
        'spherical': _log_multivariate_normal_density_spherical,
        'tied': _log_multivariate_normal_density_tied,
        'diag': _log_multivariate_normal_density_diag,
        'full': _log_multivariate_normal_density_full}
    return log_multivariate_normal_density_dict[covariance_type](
        X, means, covars)


def sample_gaussian(mean, covar, covariance_type='diag', n_samples=1,
                    random_state=None):
    """Generate random samples from a Gaussian distribution.

    Parameters
    ----------
    mean : array_like, shape (n_features,)
        Mean of the distribution.

    covars : array_like, optional
        Covariance of the distribution. The shape depends on `covariance_type`:
            scalar if 'spherical',
            (n_features) if 'diag',
            (n_features, n_features)  if 'tied', or 'full'

    covariance_type : string, optional
        Type of the covariance parameters.  Must be one of
        'spherical', 'tied', 'diag', 'full'.  Defaults to 'diag'.

    n_samples : int, optional
        Number of samples to generate. Defaults to 1.

    Returns
    -------
    X : array, shape (n_features, n_samples)
        Randomly generated sample
    """
    rng = check_random_state(random_state)
    n_dim = len(mean)
    rand = rng.randn(n_dim, n_samples)
    if n_samples == 1:
        rand.shape = (n_dim,)

    if covariance_type == 'spherical':
        rand *= np.sqrt(covar)
    elif covariance_type == 'diag':
        rand = np.dot(np.diag(np.sqrt(covar)), rand)
    else:
        from scipy import linalg
        U, s, V = linalg.svd(covar)
        sqrtS = np.diag(np.sqrt(s))
        sqrt_covar = np.dot(U, np.dot(sqrtS, V))
        rand = np.dot(sqrt_covar, rand)

    return (rand.T + mean).T


class GMM(BaseEstimator):
    """Gaussian Mixture Model

    Representation of a Gaussian mixture model probability distribution.
    This class allows for easy evaluation of, sampling from, and
    maximum-likelihood estimation of the parameters of a GMM distribution.

    Initializes parameters such that every mixture component has zero
    mean and identity covariance.


    Parameters
    ----------
    n_components : int, optional
        Number of mixture components. Defaults to 1.

    covariance_type : string (read-only), optional
        String describing the type of covariance parameters to
        use.  Must be one of 'spherical', 'tied', 'diag', 'full'.
        Defaults to 'diag'.

    rng : numpy.random object, optional
        Must support the full numpy random number generator API.

    min_covar : float, optional
        Floor on the diagonal of the covariance matrix to prevent
        overfitting.  Defaults to 1e-3.

    thresh : float, optional
        Convergence threshold.

    Attributes
    ----------
    covariance_type : string (read-only)
        String describing the type of covariance parameters used by
        the GMM.  Must be one of 'spherical', 'tied', 'diag', 'full'.
    weights : array, shape (`n_components`,)
        Mixing weights for each mixture component.
    means : array, shape (`n_components`, `n_features`)
        Mean parameters for each mixture component.
    covars : array
        Covariance parameters for each mixture component.  The shape
        depends on `covariance_type`:
            (n_components,)                        if 'spherical',
            (n_features, n_features)               if 'tied',
            (n_components, n_features)             if 'diag',
            (n_components, n_features, n_features) if 'full'
    converged_ : bool
        True when convergence was reached in fit(), False
        otherwise.

<<<<<<< HEAD
    Methods
    -------
    eval(X) -> predict_proba
        Compute the log likelihood of X under the model and the
        posterior distribution over mixture components.
    fit(X)
        Estimate model parameters from X using the EM algorithm.
    predict(X)
        Find most likely mixtures components for each observation in X.
    rvs(n=1, random_state=None)
        Generate `n` samples from the model.
    score(X)
        Compute the log likelihood of X under the model.

=======
>>>>>>> 5fecb537
    See Also
    --------

    DPGMM : Ininite gaussian mixture model, using the dirichlet
    process, fit with a variational algorithm


    VBGMM : Finite gaussian mixture model fit with a variational
    algorithm, better for situations where there might be too little
    data to get a good estimate of the covariance matrix.

    Examples
    --------
    >>> import numpy as np
    >>> from sklearn import mixture
    >>> np.random.seed(1)
    >>> g = mixture.GMM(n_components=2)

    >>> # Generate random observations with two modes centered on 0
    >>> # and 10 to use for training.
    >>> obs = np.concatenate((np.random.randn(100, 1),
    ...                       10 + np.random.randn(300, 1)))
    >>> g.fit(obs)
    GMM(covariance_type='diag', n_components=2)
    >>> np.round(g.weights, 2)
    array([ 0.75,  0.25])
    >>> np.round(g.means, 2)
    array([[ 10.05],
           [  0.06]])
    >>> np.round(g.covars, 2) #doctest: +SKIP
    array([[[ 1.02]],
           [[ 0.96]]])
    >>> g.predict([[0], [2], [9], [10]])
    array([1, 1, 0, 0])
    >>> np.round(g.score([[0], [2], [9], [10]]), 2)
    array([-2.19, -4.58, -1.75, -1.21])

    >>> # Refit the model on new data (initial parameters remain the
    >>> # same), this time with an even split between the two modes.
    >>> g.fit(20 * [[0]] +  20 * [[10]])
    GMM(covariance_type='diag', n_components=2)
    >>> np.round(g.weights, 2)
    array([ 0.5,  0.5])
    """

    def __init__(self, n_components=1, covariance_type='diag',
                 random_state=None, thresh=1e-2, min_covar=1e-3):
        self.n_components = n_components
        self._covariance_type = covariance_type
        self.thresh = thresh
        self.min_covar = min_covar
        self.random_state = random_state

        if not covariance_type in ['spherical', 'tied', 'diag', 'full']:
            raise ValueError('bad covariance_type: ' + str(covariance_type))

        self.weights = np.ones(self.n_components) / self.n_components

        # flag to indicate exit status of fit() method: converged (True) or
        # n_iter reached (False)
        self.converged_ = False

    # Read-only properties.
    @property
    def covariance_type(self):
        """Covariance type of the model.

        Must be one of 'spherical', 'tied', 'diag', 'full'.
        """
        return self._covariance_type

    def _get_covars(self):
        """Return covars as a full matrix."""
        if self.covariance_type == 'full':
            return self.covars_
        elif self.covariance_type == 'diag':
            return [np.diag(cov) for cov in self.covars_]
        elif self.covariance_type == 'tied':
            return [self.covars_] * self.n_components
        elif self.covariance_type == 'spherical':
            return [np.eye(self.means.shape[1]) * f for f in self.covars_]

    def _set_covars(self, covars):
        covars = np.asarray(covars)
        _validate_covars(covars, self._covariance_type, self.n_components)
        self.covars_ = covars

    covars = property(_get_covars, _set_covars)

    def _get_means(self):
        """Mean parameters for each mixture component."""
        return self.means_

    def _set_means(self, means):
        """Provide values for means"""
        means = np.asarray(means)
        if means.shape[0] != self.n_components:
            raise ValueError('means must have shape ' +
                    '(n_components, n_features)')
        self.means_ = means.copy()

    means = property(_get_means, _set_means)

    def __repr__(self):
        return "GMM(covariance_type='%s', n_components=%s)" % \
            (self._covariance_type, self.n_components)

    def _get_weights(self):
        """Mixing weights for each mixture component."""
        return np.exp(self.log_weights_)

    def _set_weights(self, weights):
        """Provide value for micture weights"""
        if len(weights) != self.n_components:
            raise ValueError('weights must have length n_components')
        if not np.allclose(np.sum(weights), 1.0):
            raise ValueError('weights must sum to 1.0')

        self.log_weights_ = np.log(np.asarray(weights).copy())

    weights = property(_get_weights, _set_weights)

    def eval(self, X):
        """Evaluate the model on data

        Compute the log probability of X under the model and
        return the posterior distribution (responsibilities) of each
        mixture component for each element of X.

        Parameters
        ----------
        X: array_like, shape (n_samples, n_features)
            List of n_features-dimensional data points.  Each row
            corresponds to a single data point.

        Returns
        -------
        logprob: array_like, shape (n_samples,)
            Log probabilities of each data point in X
        responsibilities: array_like, shape (n_samples, n_components)
            Posterior probabilities of each mixture component for each
            observation
        """
        X = np.asarray(X)
        if X.ndim == 1:
            X = X[:, np.newaxis]
        lpr = (log_multivariate_normal_density(
                X, self.means_, self.covars_, self._covariance_type)
               + self.log_weights_)
        logprob = logsumexp(lpr, axis=1)
        responsibilities = np.exp(lpr - logprob[:, np.newaxis])
        return logprob, responsibilities

    def score(self, X):
        """Compute the log probability under the model.

        Parameters
        ----------
        X : array_like, shape (n_samples, n_features)
            List of n_features-dimensional data points.  Each row
            corresponds to a single data point.

        Returns
        -------
        logprob : array_like, shape (n_samples,)
            Log probabilities of each data point in X
        """
        logprob, _ = self.eval(X)
        return logprob

    def predict(self, X):
        """Predict label for data.

        Parameters
        ----------
        X : array-like, shape = [n_samples, n_features]

        Returns
        -------
        C : array, shape = (n_samples,)
        """
        logprob, responsibilities = self.eval(X)
        return responsibilities.argmax(axis=1)

    def predict_proba(self, X):
        """Predict posterior probability of data under each Gaussian
        in the model.

        Parameters
        ----------
        X : array-like, shape = [n_samples, n_features]

        Returns
        -------
        responsibilities : array-like, shape = (n_samples, n_components)
            Returns the probability of the sample for each Gaussian
            (state) in the model.
        """
        logprob, responsibilities = self.eval(X)
        return responsibilities

    def rvs(self, n_samples=1, random_state=None):
        """Generate random samples from the model.

        Parameters
        ----------
        n_samples : int, optional
            Number of samples to generate. Defaults to 1.

        Returns
        -------
        X : array_like, shape (n_samples, n_features)
            List of samples
        """
        if random_state is None:
            random_state = self.random_state
        random_state = check_random_state(random_state)
        weight_pdf = self.weights
        weight_cdf = np.cumsum(weight_pdf)

        X = np.empty((n_samples, self.means.shape[1]))
        rand = random_state.rand(n_samples)
        # decide which component to use for each sample
        comps = weight_cdf.searchsorted(rand)
        # for each component, generate all needed samples
        for comp in xrange(self.n_components):
            # occurrences of current component in X
            comp_in_X = (comp == comps)
            # number of those occurrences
            num_comp_in_X = comp_in_X.sum()
            if num_comp_in_X > 0:
                if self._covariance_type == 'tied':
                    cv = self.covars_
                else:
                    cv = self.covars_[comp]
                X[comp_in_X] = sample_gaussian(
                    self.means_[comp], cv, self._covariance_type,
                    num_comp_in_X, random_state=random_state).T
        return X

    def fit(self, X, n_iter=100, n_init=1, thresh=1e-2, params='wmc',
            init_params='wmc'):
        """Estimate model parameters with the expectation-maximization
        algorithm.

        A initialization step is performed before entering the em
        algorithm. If you want to avoid this step, set the keyword
        argument init_params to the empty string ''. Likewise, if you
        would like just to do an initialization, call this method with
        n_iter=0.

        Parameters
        ----------
        X : array_like, shape (n, n_features)
            List of n_features-dimensional data points.  Each row
            corresponds to a single data point.
        n_iter : int, optional
            Number of EM iterations to perform.
        n_init : int, optional
            number of initializations to perform. the best results is kept
        params : string, optional
            Controls which parameters are updated in the training
            process.  Can contain any combination of 'w' for weights,
            'm' for means, and 'c' for covars.  Defaults to 'wmc'.
        init_params : string, optional
            Controls which parameters are updated in the initialization
            process.  Can contain any combination of 'w' for weights,
            'm' for means, and 'c' for covars.  Defaults to 'wmc'.
        """

        ## initialization step
        X = np.asarray(X)
        if X.ndim == 1:
            X = X[:, np.newaxis]
        if X.shape[0] < self.n_components:
            raise ValueError('GMM estimation with %s components, but '
                             'got only %s' % (self.n_components, X.shape[0]))

        max_log_prob = - np.infty
        if n_init < 1:
            raise ValueError('GMM estimation requires at least one run')
        for _ in range(n_init):
            if 'm' in init_params or not hasattr(self, 'means'):
                self.means_ = cluster.KMeans(
                    k=self.n_components).fit(X).cluster_centers_

            if 'w' in init_params or not hasattr(self, 'weights'):
                self.weights = np.tile(1.0 / self.n_components,
                                       self.n_components)

            if 'c' in init_params or not hasattr(self, 'covars'):
                cv = np.cov(X.T) + self.min_covar * np.eye(X.shape[1])
                if not cv.shape:
                    cv.shape = (1, 1)
                self.covars_ = \
                    _distribute_covar_matrix_to_match_covariance_type(
                    cv, self._covariance_type, self.n_components)

            # EM algorithm
            log_likelihood = []
            # reset self.converged_ to False
            self.converged_ = False
            for i in xrange(n_iter):
                # Expectation step
                curr_log_likelihood, responsibilities = self.eval(X)
                log_likelihood.append(curr_log_likelihood.sum())

                # Check for convergence.
                if i > 0 and abs(log_likelihood[-1] - log_likelihood[-2]) < \
                        self.thresh:
                    self.converged_ = True
                    break

                # Maximization step
                self._do_mstep(X, responsibilities, params, self.min_covar)

            # if the results is better, keep it
            if n_iter:
                if log_likelihood[-1] > max_log_prob:
                    max_log_prob = log_likelihood[-1]
                    best_params = {'weights': self.weights,
                                   'means': self.means_,
                                   'covars': self.covars_}
        if n_iter:
            self.covars_ = best_params['covars']
            self.means_ = best_params['means']
            self.weights = best_params['weights']
        return self

    def _do_mstep(self, X, responsibilities, params, min_covar=0):
        """ Perform the Mstep of the EM algorithm and return the class weihgts.
        """
        weights = responsibilities.sum(axis=0)
        weighted_X_sum = np.dot(responsibilities.T, X)

        inverse_weights = 1.0 / (
            weights[:, np.newaxis] + 10 * INF_EPS)

        if 'w' in params:
            self.log_weights_ = np.log(
                weights / (weights.sum() + 10 * INF_EPS) + INF_EPS)
        if 'm' in params:
            self.means_ = weighted_X_sum * inverse_weights
        if 'c' in params:
            covar_mstep_func = _covar_mstep_funcs[self._covariance_type]
            self.covars_ = covar_mstep_func(
                self, X, responsibilities, weighted_X_sum, inverse_weights,
                min_covar)
        return weights

    def _n_parameters(self):
        """Return the number of free parameters in the model."""
        ndim = self.means.shape[1]
        if self._covariance_type == 'full':
            cov_params = self.n_components * ndim * (ndim + 1) / 2.
        elif self._covariance_type == 'diag':
            cov_params = self.n_components * ndim
        elif self._covariance_type == 'tied':
            cov_params = ndim * (ndim + 1) / 2.
        elif self._covariance_type == 'spherical':
            cov_params = self.n_components
        mean_params = ndim * self.n_components
        return  int(cov_params + mean_params + self.n_components - 1)

    def bic(self, X):
        """Bayesian information criterion for the current model fit 
        and the proposed data
        
        Parameters
        ----------
        X : array of shape(n_samples, n_dimensions)
        
        Returns
        -------
        bic: float (the lower the better)
        """
        return (-2 * self.score(X).sum() +  
                 self._n_parameters() * np.log(X.shape[0]))

    def aic(self, X):
        """Akaike information criterion for the current model fit 
        and the proposed data
        
        Parameters
        ----------
        X : array of shape(n_samples, n_dimensions)
        
        Returns
        -------
        aic: float (the lower the better)
        """
        return -2 * self.score(X).sum() +  2 * self._n_parameters()


#########################################################################
## some helper routines
#########################################################################


def _log_multivariate_normal_density_diag(X, means=0.0, covars=1.0):
    """Compute Gaussian log-density at X for a diagonal model"""
    n_samples, n_dim = X.shape
    lpr = -0.5 * (n_dim * np.log(2 * np.pi) + np.sum(np.log(covars), 1)
                  + np.sum((means ** 2) / covars, 1)
                  - 2 * np.dot(X, (means / covars).T)
                  + np.dot(X ** 2, (1.0 / covars).T))
    return lpr


def _log_multivariate_normal_density_spherical(X, means=0.0, covars=1.0):
    """Compute Gaussian log-density at X for a spherical model"""
    cv = covars.copy()
    if covars.ndim == 1:
        cv = cv[:, np.newaxis]
    return _log_multivariate_normal_density_diag(X, means,
                                                 np.tile(cv, (1, X.shape[-1])))


def _log_multivariate_normal_density_tied(X, means, covars):
    """Compute Gaussian log-density at X for a tied model"""
    from scipy import linalg
    n_samples, n_dim = X.shape
    icv = linalg.pinv(covars)
    lpr = -0.5 * (n_dim * np.log(2 * np.pi) + np.log(linalg.det(covars) + 0.1)
                  + np.sum(X * np.dot(X, icv), 1)[:, np.newaxis]
                  - 2 * np.dot(np.dot(X, icv), means.T)
                  + np.sum(means * np.dot(means, icv), 1))
    return lpr


def _log_multivariate_normal_density_full(X, means, covars, min_covar=1.e-7):
    """Log probability for full covariance matrices.
    """
    from scipy import linalg
    import itertools
    if hasattr(linalg, 'solve_triangular'):
        # only in scipy since 0.9
        solve_triangular = linalg.solve_triangular
    else:
        # slower, but works
        solve_triangular = linalg.solve
    n_samples, n_dim = X.shape
    nmix = len(means)
    log_prob = np.empty((n_samples, nmix))
    for c, (mu, cv) in enumerate(itertools.izip(means, covars)):
        try:
            cv_chol = linalg.cholesky(cv, lower=True)
        except linalg.LinAlgError:
            # The model is most probabily stuck in a component with too
            # few observations, we need to reinitialize this components
            cv_chol = linalg.cholesky(cv + min_covar * np.eye(n_dim), 
                                      lower=True)
        cv_log_det = 2 * np.sum(np.log(np.diagonal(cv_chol)))
        cv_sol = solve_triangular(cv_chol, (X - mu).T, lower=True).T
        log_prob[:, c] = -.5 * (np.sum(cv_sol ** 2, axis=1) + \
                           n_dim * np.log(2 * np.pi) + cv_log_det)

    return log_prob


def _validate_covars(covars, covariance_type, n_components):
    """Do basic checks on matrix covariance sizes and values
    """
    from scipy import linalg
    if covariance_type == 'spherical':
        if len(covars) != n_components:
            raise ValueError("'spherical' covars have length n_components")
        elif np.any(covars <= 0):
            raise ValueError("'spherical' covars must be non-negative")
    elif covariance_type == 'tied':
        if covars.shape[0] != covars.shape[1]:
            raise ValueError("'tied' covars must have shape (n_dim, n_dim)")
        elif (not np.allclose(covars, covars.T)
              or np.any(linalg.eigvalsh(covars) <= 0)):
            raise ValueError("'tied' covars must be symmetric, "
                             "positive-definite")
    elif covariance_type == 'diag':
        if len(covars.shape) != 2:
            raise ValueError("'diag' covars must have shape"
                             "(n_components, n_dim)")
        elif np.any(covars <= 0):
            raise ValueError("'diag' covars must be non-negative")
    elif covariance_type == 'full':
        if len(covars.shape) != 3:
            raise ValueError("'full' covars must have shape "
                             "(n_components, n_dim, n_dim)")
        elif covars.shape[1] != covars.shape[2]:
            raise ValueError("'full' covars must have shape "
                             "(n_components, n_dim, n_dim)")
        for n, cv in enumerate(covars):
            if (not np.allclose(cv, cv.T)
                or np.any(linalg.eigvalsh(cv) <= 0)):
                raise ValueError("component %d of 'full' covars must be "
                                 "symmetric, positive-definite" % n)


def _distribute_covar_matrix_to_match_covariance_type(
    tiedcv, covariance_type, n_components):
    """Create all the covariance matrices from a given template
    """
    if covariance_type == 'spherical':
        cv = np.tile(np.diag(tiedcv).mean(), n_components)
    elif covariance_type == 'tied':
        cv = tiedcv
    elif covariance_type == 'diag':
        cv = np.tile(np.diag(tiedcv), (n_components, 1))
    elif covariance_type == 'full':
        cv = np.tile(tiedcv, (n_components, 1, 1))
    else:
        raise ValueError("covariance_type must be one of " +
                         "'spherical', 'tied', 'diag', 'full'")
    return cv


def _covar_mstep_diag(gmm, X, responsibilities, weighted_X_sum, norm, 
                      min_covar):
    """Performing the covariance M step for diagonal cases"""
    avg_X2 = np.dot(responsibilities.T, X * X) * norm
    avg_means2 = gmm.means_ ** 2
    avg_X_means = gmm.means_ * weighted_X_sum * norm
    return avg_X2 - 2 * avg_X_means + avg_means2 + min_covar


def _covar_mstep_spherical(*args):
    """Performing the covariance M step for spherical cases"""
    return _covar_mstep_diag(*args).mean(axis=1)


def _covar_mstep_full(gmm, X, responsibilities, weighted_X_sum, norm, 
                      min_covar):
    """Performing the covariance M step for full cases"""
    # Eq. 12 from K. Murphy, "Fitting a Conditional Linear Gaussian
    # Distribution"
    n_features = X.shape[1]
    cv = np.empty((gmm.n_components, n_features, n_features))
    for c in xrange(gmm.n_components):
        post = responsibilities[:, c]
        # Underflow Errors in doing  post * X.T are not important
        err_mgt = np.seterr(under='ignore')
        avg_cv = np.dot(post * X.T, X) / (post.sum() + 10 * INF_EPS)
        mu = gmm.means_[c][np.newaxis]
        cv[c] = (avg_cv - np.dot(mu.T, mu) + min_covar * np.eye(n_features))
    return cv


def _covar_mstep_tied2(*args):
    return _covar_mstep_full(*args).mean(axis=0)


def _covar_mstep_tied(gmm, X, responsibilities, weighted_X_sum, norm, 
                      min_covar):
    # Eq. 15 from K. Murphy, "Fitting a Conditional Linear Gaussian
    n_features = X.shape[1]
    avg_X2 = np.dot(X.T, X)
    avg_means2 = np.dot(gmm.means_.T, weighted_X_sum)
    return (avg_X2 - avg_means2 + min_covar * np.eye(n_features)) / X.shape[0]


_covar_mstep_funcs = {'spherical': _covar_mstep_spherical,
                      'diag': _covar_mstep_diag,
                      'tied': _covar_mstep_tied,
                      'full': _covar_mstep_full,
                      }<|MERGE_RESOLUTION|>--- conflicted
+++ resolved
@@ -179,23 +179,6 @@
         True when convergence was reached in fit(), False
         otherwise.
 
-<<<<<<< HEAD
-    Methods
-    -------
-    eval(X) -> predict_proba
-        Compute the log likelihood of X under the model and the
-        posterior distribution over mixture components.
-    fit(X)
-        Estimate model parameters from X using the EM algorithm.
-    predict(X)
-        Find most likely mixtures components for each observation in X.
-    rvs(n=1, random_state=None)
-        Generate `n` samples from the model.
-    score(X)
-        Compute the log likelihood of X under the model.
-
-=======
->>>>>>> 5fecb537
     See Also
     --------
 
