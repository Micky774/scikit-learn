--- conflicted
+++ resolved
@@ -890,7 +890,6 @@
         PolynomialFeatures().fit(X).n_input_features_
 
 
-<<<<<<< HEAD
 def test_csr_polynomial_expansion_index_overflow():
     N = 12
     M = 120000
@@ -915,7 +914,8 @@
     assert_array_almost_equal(
         m_index, np.array([119999, 120000, 7200180000, 119999, 120000, 7200180000])
     )
-=======
+
+
 # TODO: Remove in 1.2 when get_feature_names is removed
 @pytest.mark.parametrize("Transformer", [SplineTransformer, PolynomialFeatures])
 def test_get_feature_names_deprecated(Transformer):
@@ -923,5 +923,4 @@
     poly = Transformer().fit(X)
     msg = "get_feature_names is deprecated in 1.0"
     with pytest.warns(FutureWarning, match=msg):
-        poly.get_feature_names()
->>>>>>> 3082d957
+        poly.get_feature_names()